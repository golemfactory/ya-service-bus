--- conflicted
+++ resolved
@@ -2,7 +2,7 @@
 name = "ya-sb-util"
 version = "0.5.0"
 authors = ["Golem Factory <contact@golem.network>"]
-edition = "2021"
+edition = "2018"
 homepage = "https://github.com/golemfactory/ya-service-bus/crates/util"
 repository = "https://github.com/golemfactory/ya-service-bus"
 license = "LGPL-3.0"
@@ -16,8 +16,7 @@
 with-tls = ['rustls', "sha2", 'hex']
 
 [dependencies]
-<<<<<<< HEAD
-bytes = { version = "1", optional = true }
+bytes = { workspace = true, optional = true }
 futures = { version = "0.3", optional = true }
 pin-project = { version = "0.4", optional = true }
 actix = { version = "0.13", default-features = false, optional = true }
@@ -26,11 +25,4 @@
 rustls = { workspace = true, optional = true }
 sha2 = { workspace = true, optional = true }
 hex = { workspace = true, optional = true }
-ring = "0.17.8"
-=======
-bytes = { workspace = true, optional = true }
-futures = { workspace = true, optional = true }
-pin-project = { workspace = true, optional = true }
-actix = { workspace = true, default-features = false, optional = true }
-bitflags = { workspace = true, optional = true }
->>>>>>> d12edded
+ring = "0.17.8"