[package]
name = "ya-sb-router"
version = "0.4.5"
description = "Service Bus Router"
authors = ["Golem Factory <contact@golem.network>"]
homepage = "https://github.com/golemfactory/ya-service-bus/crates/router"
repository = "https://github.com/golemfactory/ya-service-bus"
license = "GPL-3.0"
edition = "2018"

[features]
default = []
bin = ['env_logger', 'tokio/signal', 'humantime', "log/release_max_level_debug"]

[lib]
name = "ya_sb_router"
path = "src/lib.rs"

[[bin]]
name = "ya-sb-router"
path = "src/bin.rs"
required-features = ['bin']

[dependencies]
<<<<<<< HEAD
ya-sb-proto = { version = "^0.3", path = "../proto" }
ya-sb-util = { version = "0.2", path = "../util", features = ["with-writer"] }
actix-rt = "2.2"
actix = { version = "0.11", default-features = false, features = ["macros"] }
actix-server = "=2.0.0-beta.4"
actix-service = "=2.0.0-beta.5"
=======
ya-sb-proto = { version = "^0.4", path = "../proto" }
ya-sb-util = { version = "^0.2", path = "../util", features = ["with-writer"] }
actix-rt = "1.1"
actix = { version = "0.10", default-features = false }
actix-server = "1.0"
actix-service = "1.0"
>>>>>>> e064934f

anyhow = "1.0.28"
chrono = "0.4"

futures = "0.3"
lazy_static = "1.4"
log = "0.4.8"
prost = "0.7.0"
structopt = "0.3"
tokio = { version = "1.6", features = ["net", "sync", "macros", "rt-multi-thread", "time"] }
tokio-util = { version = "0.6", features = ["codec"] }
tokio-stream = { version = "0.1", features = ["sync"] }
url = "2.1.1"
uuid = { version = "0.8.1", features = ["v4"] }
parking_lot = "0.11.1"
bitflags = "1.2.1"
pin-project = "1.0.7"
humantime = { version = "2.1.0", optional = true }
env_logger = { version = "0.8", optional = true, default-features = false }

[dev-dependencies]
ubyte="0.10.1"

[package.metadata.deb]
features = ["bin"]
maintainer-scripts = "debian/"
systemd-units = { enable = false }
assets = [
    ["target/release/ya-sb-router", "usr/bin/", "755"],
    ["debian/ya-sb-router.conf", "etc/", "644"]
]
conf-files = [
    "/etc/ya-sb-router.conf"
]<|MERGE_RESOLUTION|>--- conflicted
+++ resolved
@@ -22,21 +22,12 @@
 required-features = ['bin']
 
 [dependencies]
-<<<<<<< HEAD
-ya-sb-proto = { version = "^0.3", path = "../proto" }
+ya-sb-proto = { version = "^0.4", path = "../proto" }
 ya-sb-util = { version = "0.2", path = "../util", features = ["with-writer"] }
 actix-rt = "2.2"
 actix = { version = "0.11", default-features = false, features = ["macros"] }
 actix-server = "=2.0.0-beta.4"
 actix-service = "=2.0.0-beta.5"
-=======
-ya-sb-proto = { version = "^0.4", path = "../proto" }
-ya-sb-util = { version = "^0.2", path = "../util", features = ["with-writer"] }
-actix-rt = "1.1"
-actix = { version = "0.10", default-features = false }
-actix-server = "1.0"
-actix-service = "1.0"
->>>>>>> e064934f
 
 anyhow = "1.0.28"
 chrono = "0.4"
@@ -44,9 +35,9 @@
 futures = "0.3"
 lazy_static = "1.4"
 log = "0.4.8"
-prost = "0.7.0"
+prost = "0.8"
 structopt = "0.3"
-tokio = { version = "1.6", features = ["net", "sync", "macros", "rt-multi-thread", "time"] }
+tokio = { version = "1", features = ["net", "sync", "macros", "rt-multi-thread", "time"] }
 tokio-util = { version = "0.6", features = ["codec"] }
 tokio-stream = { version = "0.1", features = ["sync"] }
 url = "2.1.1"
