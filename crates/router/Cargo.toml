[package]
name = "ya-sb-router"
version = "0.6.3"
description = "Service Bus Router"
authors = ["Golem Factory <contact@golem.network>"]
homepage = "https://github.com/golemfactory/ya-service-bus/crates/router"
repository = "https://github.com/golemfactory/ya-service-bus"
license = "GPL-3.0"
edition = "2021"

[features]
default = []
tls = ['tokio-rustls', 'rustls', 'rustls-pemfile', 'sha2', "hex", 'ya-sb-util/with-tls']
bin = [
    'env_logger',
    'tokio/signal',
    'humantime',
    "log/release_max_level_debug",
    'clap/derive', "clap/env", "tls"
]

[lib]
name = "ya_sb_router"
path = "src/lib.rs"

[[bin]]
name = "ya-sb-router"
path = "src/bin.rs"
required-features = ['bin']

[dependencies]
<<<<<<< HEAD
ya-sb-proto = { version = "0.6", path = "../proto" }
ya-sb-util = { version = "0.5.0", features = ["with-writer"], path="../util" }
actix-rt = "2.2"
actix = { version = "0.13", default-features = false, features = ["macros"] }
actix-server = {  version = "2" }
actix-service = "2"
# Freeze actix_derive version, because switch to 0.6.1 violated semantic versioning.
actix_derive = "=0.6.0"
=======
ya-sb-proto = { workspace = true }
ya-sb-util = { workspace = true, features = ["with-writer"] }
actix-rt = { workspace = true }
actix = { workspace = true, default-features = false, features = ["macros"] }
actix-server = { workspace = true }
actix-service = { workspace = true }
>>>>>>> d12edded

anyhow = { workspace = true }
chrono = { workspace = true }

<<<<<<< HEAD
futures = "0.3"
lazy_static = "1.4"
log = "0.4.8"
prost = "0.10"
tokio = { version = "1", features = ["net", "sync", "macros", "rt-multi-thread", "time"] }
tokio-util = { version = "0.7", features = ["codec"] }
tokio-stream = { version = "0.1", features = ["sync"] }
url = "2.1.1"
uuid = { version = "0.8.1", features = ["v4"] }
parking_lot = "0.11.1"
bitflags = "1.2.1"
pin-project = "1.0.7"
humantime = { version = "2.1.0", optional = true }
env_logger = { version = "0.8", optional = true, default-features = false }
clap = { version = "4.5.4", optional = true }
tokio-rustls = {  workspace = true, optional = true }
rustls = { workspace = true , optional = true}
rustls-pemfile={version = "2.1.2", optional = true}
sha2 = { version = "0.10.8", optional = true }
hex = { version = "0.4.3", optional = true }


[dev-dependencies]
ubyte="0.10.1"
clap = { version = "4.5.4", features = ['derive'] }
rustls = { workspace = true , features = ['ring']}
env_logger="0"
=======
futures = { workspace = true }
lazy_static = { workspace = true }
log = { workspace = true }
prost = { workspace = true }
structopt = { workspace = true }
tokio = { workspace = true, features = ["net", "sync", "macros", "rt-multi-thread", "time"] }
tokio-util = { workspace = true, features = ["codec"] }
tokio-stream = { workspace = true, features = ["sync"] }
url = { workspace = true }
uuid = { workspace = true, features = ["v4"] }
parking_lot = { workspace = true }
bitflags = { workspace = true }
pin-project = { workspace = true }
humantime = { workspace = true, optional = true }
env_logger = { workspace = true, optional = true }

[dev-dependencies]
ubyte = "0.10.1"
>>>>>>> d12edded

[package.metadata.deb]
features = ["bin"]
maintainer-scripts = "debian/"
systemd-units = { enable = false }
assets = [
    ["target/release/ya-sb-router", "usr/bin/", "755"],
    ["debian/ya-sb-router.conf", "etc/", "644"]
]
conf-files = [
    "/etc/ya-sb-router.conf"
]<|MERGE_RESOLUTION|>--- conflicted
+++ resolved
@@ -29,7 +29,6 @@
 required-features = ['bin']
 
 [dependencies]
-<<<<<<< HEAD
 ya-sb-proto = { version = "0.6", path = "../proto" }
 ya-sb-util = { version = "0.5.0", features = ["with-writer"], path="../util" }
 actix-rt = "2.2"
@@ -38,23 +37,14 @@
 actix-service = "2"
 # Freeze actix_derive version, because switch to 0.6.1 violated semantic versioning.
 actix_derive = "=0.6.0"
-=======
-ya-sb-proto = { workspace = true }
-ya-sb-util = { workspace = true, features = ["with-writer"] }
-actix-rt = { workspace = true }
-actix = { workspace = true, default-features = false, features = ["macros"] }
-actix-server = { workspace = true }
-actix-service = { workspace = true }
->>>>>>> d12edded
 
-anyhow = { workspace = true }
-chrono = { workspace = true }
+anyhow = "1.0"
+chrono = "0.4"
 
-<<<<<<< HEAD
 futures = "0.3"
 lazy_static = "1.4"
 log = "0.4.8"
-prost = "0.10"
+prost.workspace = true
 tokio = { version = "1", features = ["net", "sync", "macros", "rt-multi-thread", "time"] }
 tokio-util = { version = "0.7", features = ["codec"] }
 tokio-stream = { version = "0.1", features = ["sync"] }
@@ -74,30 +64,10 @@
 
 
 [dev-dependencies]
-ubyte="0.10.1"
+ubyte = "0.10.1"
 clap = { version = "4.5.4", features = ['derive'] }
 rustls = { workspace = true , features = ['ring']}
 env_logger="0"
-=======
-futures = { workspace = true }
-lazy_static = { workspace = true }
-log = { workspace = true }
-prost = { workspace = true }
-structopt = { workspace = true }
-tokio = { workspace = true, features = ["net", "sync", "macros", "rt-multi-thread", "time"] }
-tokio-util = { workspace = true, features = ["codec"] }
-tokio-stream = { workspace = true, features = ["sync"] }
-url = { workspace = true }
-uuid = { workspace = true, features = ["v4"] }
-parking_lot = { workspace = true }
-bitflags = { workspace = true }
-pin-project = { workspace = true }
-humantime = { workspace = true, optional = true }
-env_logger = { workspace = true, optional = true }
-
-[dev-dependencies]
-ubyte = "0.10.1"
->>>>>>> d12edded
 
 [package.metadata.deb]
 features = ["bin"]
