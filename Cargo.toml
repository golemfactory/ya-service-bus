[package]
name = "ya-service-bus"
version = "0.4.10"
authors = ["Golem Factory <contact@golem.network>"]
edition = "2018"
homepage = "https://github.com/golemfactory/ya-service-bus"
repository = "https://github.com/golemfactory/ya-service-bus"
license = "LGPL-3.0"
description= "Golem Service Bus"

[features]
default = ["flex"]

flex = ["flexbuffers"]
json = ["serde_json"]

[dependencies]
<<<<<<< HEAD
ya-sb-proto = { version = "^0.3", path = "crates/proto" }
ya-sb-util = { version = "0.2", features = ["with-futures", 'with-writer'], path = "crates/util" }
=======
ya-sb-proto = { version = "^0.4", path = "crates/proto" }
ya-sb-util = { version = "^0.2", features=["with-futures", 'with-writer'], path = "crates/util" }
>>>>>>> e064934f

actix = { version = "0.11", default-features = false, features = ["macros"] }
flexbuffers = { version = "0.2", optional = true }
futures = "0.3"
lazy_static = "1.4"
log = "0.4"
rand = "0.8"
serde = { version = "1.0.102", features = ["derive"] }
serde_json = { version = "1.0.48", optional = true }
thiserror = "1.0.9"
<<<<<<< HEAD
tokio = { version = "1.6", features = ["net", "time", "io-util"] }
tokio-util = "0.6.7"
=======
tokio = { version = "0.2.6", features = ["tcp", "time", "io-util", "signal", "dns"] }
tokio-util = "0.3.0"
>>>>>>> e064934f
url = "2.1.1"
semver="0.11.0"
uuid = { version = "0.8.1", features = ["v4"] }

[dev-dependencies]
actix-rt = "2.2"
async-stream = "0.2.0"
env_logger = "0.7"
serde_json = "1.0"
structopt = "0.3.5"
tokio-stream = "0.1.6"

[workspace]
members = [ "crates/*" ]

[profile.release]
lto = true
opt-level = 3
codegen-units = 1<|MERGE_RESOLUTION|>--- conflicted
+++ resolved
@@ -15,13 +15,8 @@
 json = ["serde_json"]
 
 [dependencies]
-<<<<<<< HEAD
-ya-sb-proto = { version = "^0.3", path = "crates/proto" }
-ya-sb-util = { version = "0.2", features = ["with-futures", 'with-writer'], path = "crates/util" }
-=======
 ya-sb-proto = { version = "^0.4", path = "crates/proto" }
-ya-sb-util = { version = "^0.2", features=["with-futures", 'with-writer'], path = "crates/util" }
->>>>>>> e064934f
+ya-sb-util = { version = "^0.2", features = ["with-futures", 'with-writer'], path = "crates/util" }
 
 actix = { version = "0.11", default-features = false, features = ["macros"] }
 flexbuffers = { version = "0.2", optional = true }
@@ -32,13 +27,8 @@
 serde = { version = "1.0.102", features = ["derive"] }
 serde_json = { version = "1.0.48", optional = true }
 thiserror = "1.0.9"
-<<<<<<< HEAD
-tokio = { version = "1.6", features = ["net", "time", "io-util"] }
+tokio = { version = "1", features = ["net", "time", "io-util", "signal"] }
 tokio-util = "0.6.7"
-=======
-tokio = { version = "0.2.6", features = ["tcp", "time", "io-util", "signal", "dns"] }
-tokio-util = "0.3.0"
->>>>>>> e064934f
 url = "2.1.1"
 semver="0.11.0"
 uuid = { version = "0.8.1", features = ["v4"] }
