--- conflicted
+++ resolved
@@ -15,76 +15,28 @@
 packet-trace-enable = ["ya-packet-trace/enable"]
 tls = ['ya-sb-util/with-tls', 'rustls', 'tokio-rustls']
 
-<<<<<<< HEAD
 [dependencies]
 ya-sb-proto = { version = "0.6.1", path = "crates/proto" }
 ya-sb-util = { version = "0.5.0", features = ["with-futures", 'with-writer'], path = "crates/util" }
 ya-packet-trace = "0.1.0"
-=======
-[workspace.dependencies]
-ya-sb-proto = { path = "crates/proto", version = "0.6.1" }
-ya-sb-util = { path = "crates/util", version = "0.4.1", features = ["with-futures", 'with-writer'] }
-ya-packet-trace = { git = "https://github.com/golemfactory/ya-packet-trace" }
->>>>>>> d12edded
-
-actix = { version = "0.13", default-features = false }
-actix-rt = "2.2"
-actix-server = "2.2.0"
-actix-service = "2.0.2"
-anyhow = "1.0.40"
-async-stream = "0.3.4"
-bitflags = "2.0.2"
-bytes = "1.0"
-chrono = "0.4.19"
-env_logger = "0.10.0"
-flexbuffers = "2"
+actix = { version = "0.13", default-features = false, features = ["macros"] }
+flexbuffers = { version = "2", optional = true }
 futures = "0.3"
-humantime = "2.1.0"
 lazy_static = "1.4"
 log = "0.4"
-miniz_oxide = "0.7.1"
-parking_lot = "0.12.1"
-pin-project = "1.0.12"
-prost = "0.11.8"
+miniz_oxide = "0.5"
 rand = "0.8"
-serde = "1.0"
-serde_json = "1.0"
-structopt = "0.3.26"
-thiserror = "1.0.9"
-tokio = "1.27"
-tokio-stream = "0.1.12"
-tokio-util = "0.7"
-url = "2.1.1"
-<<<<<<< HEAD
+serde = { version = "1.0", features = ["derive"] }
+serde_json = { workspace = true, optional = true }
+thiserror.workspace = true
+
+tokio = { workspace = true, features = ["net", "time", "io-util", "signal"] }
+tokio-util.workspace = true
+url.workspace = true
 semver="0.11.0"
 uuid = { version = "0.8.1", features = ["v4"] }
 rustls = { workspace = true, optional = true }
 tokio-rustls = { workspace = true, optional = true }
-=======
-uuid = "1.3.0"
-semver = "1.0.17"
-
-[dependencies]
-ya-sb-proto = { workspace = true }
-ya-sb-util = { workspace = true }
-ya-packet-trace = { workspace = true }
-
-actix = { workspace = true, features = ["macros"] }
-flexbuffers = { workspace = true, optional = true }
-futures = { workspace = true }
-lazy_static = { workspace = true }
-log = { workspace = true }
-miniz_oxide = { workspace = true }
-rand = { workspace = true }
-serde = { workspace = true, features = ["derive"] }
-serde_json = { workspace = true, optional = true }
-thiserror = { workspace = true }
-tokio = { workspace = true, features = ["net", "time", "io-util", "signal"] }
-tokio-util = { workspace = true }
-url = { workspace = true }
-semver = { workspace = true }
-uuid = { workspace = true, features = ["v4"] }
->>>>>>> d12edded
 
 [dev-dependencies]
 actix-rt = { workspace = true }
@@ -102,6 +54,18 @@
 tokio-rustls = "0.25"
 sha2="0.10.8"
 hex = "0.4.3"
+actix-rt = "2.2"
+async-stream = "0.2.0"
+env_logger = "0.7"
+serde_json = "1.0"
+structopt = "0.3.5"
+tokio-stream = "0.1.8"
+bytes = "1"
+prost = "0.10"
+thiserror = "1.0.9"
+tokio="1"
+tokio-util = "0.7"
+url = "2.1.1"
 
 [profile.release]
 lto = true
