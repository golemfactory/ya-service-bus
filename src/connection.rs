use actix::prelude::*;
use futures::{
    channel::{mpsc, oneshot},
    prelude::*,
    stream::SplitSink,
};
use std::{
    collections::{HashMap, VecDeque},
    convert::TryInto,
    pin::Pin,
};

use ya_sb_proto::codec::{GsbMessage, ProtocolError};
use ya_sb_proto::{
    BroadcastReplyCode, BroadcastRequest, CallReply, CallReplyCode, CallReplyType, CallRequest,
    RegisterReplyCode, RegisterRequest, SubscribeReplyCode, SubscribeRequest, UnregisterReplyCode,
    UnregisterRequest, UnsubscribeReplyCode, UnsubscribeRequest,
};

use crate::local_router::router;
use crate::Error;
use crate::{ResponseChunk, RpcRawCall, RpcRawStreamCall};
use semver::Version;

fn gen_id() -> u64 {
    use rand::Rng;

    let mut rng = rand::thread_rng();

    rng.gen::<u64>() & 0x1f_ff_ff__ff_ff_ff_ffu64
}

#[derive(Default, Clone)]
#[non_exhaustive]
pub struct ClientInfo {
    pub name : String,
    pub version : Option<Version>,
    pub instance_id : Vec<u8>
}

pub trait CallRequestHandler {
    type Reply: Stream<Item = Result<ResponseChunk, Error>> + Unpin;

    fn do_call(
        &mut self,
        request_id: String,
        caller: String,
        address: String,
        data: Vec<u8>,
    ) -> Self::Reply;

    fn handle_event(&mut self, caller: String, topic: String, data: Vec<u8>) {
        log::warn!("unhandled gsb event from: {}, to: {}", caller, topic,);
        log::trace!(
            "unhandled gsb event data: {:?}",
            String::from_utf8_lossy(data.as_ref())
        )
    }

    fn on_disconnect(&mut self) {

    }
}

impl ResponseChunk {
    #[inline]
    fn reply_type(&self) -> CallReplyType {
        match self {
            ResponseChunk::Full(_) => CallReplyType::Full,
            ResponseChunk::Part(_) => CallReplyType::Partial,
        }
    }

    #[inline]
    fn into_vec(self) -> Vec<u8> {
        match self {
            ResponseChunk::Full(v) => v,
            ResponseChunk::Part(v) => v,
        }
    }
}

#[derive(Default)]
pub struct LocalRouterHandler;

impl CallRequestHandler for LocalRouterHandler {
    type Reply = Pin<Box<dyn futures::Stream<Item = Result<ResponseChunk, Error>>>>;

    fn do_call(
        &mut self,
        _request_id: String,
        caller: String,
        address: String,
        data: Vec<u8>,
    ) -> Self::Reply {
        router()
            .lock()
            .unwrap()
            .forward_bytes_local(&address, &caller, data.as_ref())
            .boxed_local()
    }
}

impl<
        R: futures::Stream<Item = Result<ResponseChunk, Error>> + Unpin,
        F: FnMut(String, String, String, Vec<u8>) -> R,
    > CallRequestHandler for F
{
    type Reply = R;

    fn do_call(
        &mut self,
        request_id: String,
        caller: String,
        address: String,
        data: Vec<u8>,
    ) -> Self::Reply {
        self(request_id, caller, address, data)
    }
}

impl<
        R: futures::Stream<Item = Result<ResponseChunk, Error>> + Unpin,
        F1: FnMut(String, String, String, Vec<u8>) -> R,
        F2: FnMut(String, String, Vec<u8>),
    > CallRequestHandler for (F1, F2)
{
    type Reply = R;

    fn do_call(
        &mut self,
        request_id: String,
        caller: String,
        address: String,
        data: Vec<u8>,
    ) -> Self::Reply {
        (self.0)(request_id, caller, address, data)
    }

    fn handle_event(&mut self, caller: String, topic: String, data: Vec<u8>) {
        (self.1)(caller, topic, data)
    }
}

type TransportWriter<W> = actix::io::SinkWrite<GsbMessage, futures::sink::Buffer<W, GsbMessage>>;
type ReplyQueue = VecDeque<oneshot::Sender<Result<(), Error>>>;

struct Connection<W, H>
where
    W: Sink<GsbMessage, Error = ProtocolError> + Unpin,
    H: CallRequestHandler,
{
    writer: TransportWriter<W>,
    register_reply: ReplyQueue,
    unregister_reply: ReplyQueue,
    subscribe_reply: ReplyQueue,
    unsubscribe_reply: ReplyQueue,
    call_reply: HashMap<String, mpsc::Sender<Result<ResponseChunk, Error>>>,
    broadcast_reply: ReplyQueue,
    handler: H,
    client_info : ClientInfo,
    server_info : Option<ya_sb_proto::Hello>,
}

impl<W, H> Unpin for Connection<W, H>
where
    W: Sink<GsbMessage, Error = ProtocolError> + Unpin + 'static,
    H: CallRequestHandler + 'static,
{
}

fn handle_reply<Ctx: ActorContext, F: FnOnce() -> Result<(), Error>>(
    cmd_type: &str,
    queue: &mut ReplyQueue,
    ctx: &mut Ctx,
    reply_msg: F,
) {
    if let Some(r) = queue.pop_front() {
        let _ = r.send(reply_msg());
    } else {
        log::error!("unmatched {} reply", cmd_type);
        ctx.stop()
    }
}

impl<W, H> Connection<W, H>
where
    W: Sink<GsbMessage, Error = ProtocolError> + Unpin + 'static,
    H: CallRequestHandler + 'static,
{
    fn new(client_info : ClientInfo, w: W, handler: H, ctx: &mut <Self as Actor>::Context) -> Self {
        Connection {
            writer: io::SinkWrite::new(w.buffer(256), ctx),
            register_reply: Default::default(),
            unregister_reply: Default::default(),
            subscribe_reply: Default::default(),
            unsubscribe_reply: Default::default(),
            call_reply: Default::default(),
            broadcast_reply: Default::default(),
            handler,
            client_info,
            server_info: Default::default()
        }
    }

    fn handle_unregister_reply(
        &mut self,
        code: UnregisterReplyCode,
        ctx: &mut <Self as Actor>::Context,
    ) {
        handle_reply(
            "unregister",
            &mut self.unregister_reply,
            ctx,
            || match code {
                UnregisterReplyCode::UnregisteredOk => Ok(()),
                UnregisterReplyCode::NotRegistered => {
                    Err(Error::GsbBadRequest("unregister".to_string()))
                }
            },
        )
    }

    fn handle_broadcast_reply(
        &mut self,
        code: BroadcastReplyCode,
        msg: String,
        ctx: &mut <Self as Actor>::Context,
    ) {
        handle_reply("broadcast", &mut self.broadcast_reply, ctx, || match code {
            BroadcastReplyCode::BroadcastOk => Ok(()),
            BroadcastReplyCode::BroadcastBadRequest => Err(Error::GsbBadRequest(msg)),
        })
    }

    fn handle_register_reply(
        &mut self,
        code: RegisterReplyCode,
        msg: String,
        ctx: &mut <Self as Actor>::Context,
    ) {
        handle_reply("register", &mut self.register_reply, ctx, || match code {
            RegisterReplyCode::RegisteredOk => Ok(()),
            RegisterReplyCode::RegisterBadRequest => {
                log::warn!("bad request: {}", msg);
                Err(Error::GsbBadRequest(msg))
            }
            RegisterReplyCode::RegisterConflict => {
                log::warn!("already registered: {}", msg);
                Err(Error::GsbAlreadyRegistered(msg))
            }
        })
    }

    fn handle_subscribe_reply(
        &mut self,
        code: SubscribeReplyCode,
        msg: String,
        ctx: &mut <Self as Actor>::Context,
    ) {
        handle_reply("subscribe", &mut self.subscribe_reply, ctx, || match code {
            SubscribeReplyCode::SubscribedOk => Ok(()),
            SubscribeReplyCode::SubscribeBadRequest => {
                log::warn!("bad request: {}", msg);
                Err(Error::GsbBadRequest(msg))
            }
        })
    }

    fn handle_unsubscribe_reply(
        &mut self,
        code: UnsubscribeReplyCode,
        ctx: &mut <Self as Actor>::Context,
    ) {
        handle_reply(
            "unsubscribe",
            &mut self.unsubscribe_reply,
            ctx,
            || match code {
                UnsubscribeReplyCode::UnsubscribedOk => Ok(()),
                UnsubscribeReplyCode::NotSubscribed => {
                    Err(Error::GsbBadRequest("unsubscribed".to_string()))
                }
            },
        )
    }

    fn handle_call_request(
        &mut self,
        request_id: String,
        caller: String,
        address: String,
        data: Vec<u8>,
        ctx: &mut <Self as Actor>::Context,
    ) {
        log::trace!(
            "handling call from = {}, to = {}, request_id={}, ",
            caller,
            address,
            request_id
        );
        let eos_request_id = request_id.clone();
        let do_call = self
            .handler
            .do_call(request_id.clone(), caller, address, data)
            .into_actor(self)
            .fold(false, move |_got_eos, r, act: &mut Self, _ctx| {
                let request_id = request_id.clone();
                let (got_eos, reply) = match r {
                    Ok(data) => {
                        let code = CallReplyCode::CallReplyOk as i32;
                        let reply_type = data.reply_type() as i32;
                        (
                            reply_type == 0,
                            CallReply {
                                request_id,
                                code,
                                reply_type,
                                data: data.into_vec(),
                            },
                        )
                    }
                    Err(e) => {
                        let code = CallReplyCode::ServiceFailure as i32;
                        let reply_type = Default::default();
                        let data = format!("{}", e).into_bytes();
                        (
                            true,
                            CallReply {
                                request_id,
                                code,
                                reply_type,
                                data,
                            },
                        )
                    }
                };
                // TODO: handle write error
                let _ = act.writer.write(GsbMessage::CallReply(reply));
                fut::ready(got_eos)
            })
            .then(|got_eos, act, _ctx| {
                if !got_eos {
                    let _ = act.writer.write(GsbMessage::CallReply(CallReply {
                        request_id: eos_request_id,
                        code: 0,
                        reply_type: 0,
                        data: Default::default(),
                    }));
                }
                fut::ready(())
            });
        //do_call.spawn(ctx);
        ctx.spawn(do_call);
    }

    fn handle_reply(
        &mut self,
        request_id: String,
        code: i32,
        reply_type: i32,
        data: Vec<u8>,
        ctx: &mut <Self as Actor>::Context,
    ) -> Result<(), Box<dyn std::error::Error>> {
        log::trace!(
            "handling reply for request_id={}, code={}, reply_type={}",
            request_id,
            code,
            reply_type
        );

        let chunk = if reply_type == CallReplyType::Partial as i32 {
            ResponseChunk::Part(data)
        } else {
            ResponseChunk::Full(data)
        };

        let is_full = chunk.is_full();

        if let Some(r) = self.call_reply.get_mut(&request_id) {
            // TODO: check error
            let mut r = (*r).clone();
            let code: CallReplyCode = code.try_into()?;
            let item = match code {
                CallReplyCode::CallReplyOk => Ok(chunk),
                CallReplyCode::CallReplyBadRequest => {
                    Err(Error::GsbBadRequest(String::from_utf8(chunk.into_bytes())?))
                }
                CallReplyCode::ServiceFailure => {
                    Err(Error::GsbFailure(String::from_utf8(chunk.into_bytes())?))
                }
            };
            let _ = ctx.wait(
                async move {
                    let s = r.send(item);
                    s.await
                        .unwrap_or_else(|e| log::warn!("undelivered reply: {}", e))
                }
                .into_actor(self),
            );
        } else {
            log::error!("unmatched call reply");
            ctx.stop()
        }

        if is_full {
            let _ = self.call_reply.remove(&request_id);
        }

        Ok(())
    }
}

impl<W, H> Actor for Connection<W, H>
where
    W: Sink<GsbMessage, Error = ProtocolError> + Unpin + 'static,
    H: CallRequestHandler + 'static,
{
    type Context = Context<Self>;

    fn started(&mut self, ctx: &mut Self::Context) {
        ctx.set_mailbox_capacity(256);
        log::info!("started connection to gsb");
        let hello : ya_sb_proto::Hello = ya_sb_proto::Hello {
            name: self.client_info.name.clone(),
            version: self.client_info.version.as_ref().map(|v| v.to_string()).unwrap_or_default(),
            instance_id: self.client_info.instance_id.clone(),
            ..
            Default::default()
        };

        let _ = self.writer.write(GsbMessage::Hello(hello));
    }

    fn stopped(&mut self, _ctx: &mut Self::Context) {
        log::info!("stopped connection to gsb");
        self.handler.on_disconnect();
    }
}

fn register_reply_code(code: i32) -> Option<RegisterReplyCode> {
    Some(match code {
        0 => RegisterReplyCode::RegisteredOk,
        400 => RegisterReplyCode::RegisterBadRequest,
        409 => RegisterReplyCode::RegisterConflict,
        _ => return None,
    })
}

fn unregister_reply_code(code: i32) -> Option<UnregisterReplyCode> {
    Some(match code {
        0 => UnregisterReplyCode::UnregisteredOk,
        404 => UnregisterReplyCode::NotRegistered,
        _ => return None,
    })
}

fn subscribe_reply_code(code: i32) -> Option<SubscribeReplyCode> {
    Some(match code {
        0 => SubscribeReplyCode::SubscribedOk,
        400 => SubscribeReplyCode::SubscribeBadRequest,
        _ => return None,
    })
}

fn unsubscribe_reply_code(code: i32) -> Option<UnsubscribeReplyCode> {
    Some(match code {
        0 => UnsubscribeReplyCode::UnsubscribedOk,
        404 => UnsubscribeReplyCode::NotSubscribed,
        _ => return None,
    })
}

fn broadcast_reply_code(code: i32) -> Option<BroadcastReplyCode> {
    Some(match code {
        0 => BroadcastReplyCode::BroadcastOk,
        400 => BroadcastReplyCode::BroadcastBadRequest,
        _ => return None,
    })
}

impl<W, H> StreamHandler<Result<GsbMessage, ProtocolError>> for Connection<W, H>
where
    W: Sink<GsbMessage, Error = ProtocolError> + Unpin + 'static,
    H: CallRequestHandler + 'static,
{
    fn handle(&mut self, item: Result<GsbMessage, ProtocolError>, ctx: &mut Self::Context) {
        if let Err(e) = item.as_ref() {
            log::error!("protocol error {}", e);
            ctx.stop();
            return;
        }

        match item.unwrap() {
            GsbMessage::RegisterReply(r) => {
                if let Some(code) = register_reply_code(r.code) {
                    self.handle_register_reply(code, r.message, ctx)
                } else {
                    log::error!("invalid reply code {}", r.code);
                    ctx.stop();
                }
            }
            GsbMessage::UnregisterReply(r) => {
                if let Some(code) = unregister_reply_code(r.code) {
                    self.handle_unregister_reply(code, ctx)
                } else {
                    log::error!("invalid unregister reply code {}", r.code);
                    ctx.stop();
                }
            }
            GsbMessage::SubscribeReply(r) => {
                if let Some(code) = subscribe_reply_code(r.code) {
                    self.handle_subscribe_reply(code, r.message, ctx)
                } else {
                    log::error!("invalid reply code {}", r.code);
                    ctx.stop();
                }
            }
            GsbMessage::UnsubscribeReply(r) => {
                if let Some(code) = unsubscribe_reply_code(r.code) {
                    self.handle_unsubscribe_reply(code, ctx)
                } else {
                    log::error!("invalid unsubscribe reply code {}", r.code);
                    ctx.stop();
                }
            }
            GsbMessage::BroadcastReply(r) => {
                if let Some(code) = broadcast_reply_code(r.code) {
                    self.handle_broadcast_reply(code, r.message, ctx)
                } else {
                    log::error!("invalid broadcast reply code {}", r.code);
                    ctx.stop();
                }
            }
            GsbMessage::CallRequest(r) => {
                self.handle_call_request(r.request_id, r.caller, r.address, r.data, ctx)
            }
            GsbMessage::CallReply(r) => {
                if let Err(e) = self.handle_reply(r.request_id, r.code, r.reply_type, r.data, ctx) {
                    log::error!("error on call reply processing: {}", e);
                    ctx.stop();
                }
            }
            GsbMessage::BroadcastRequest(r) => {
                self.handler.handle_event(r.caller, r.topic, r.data);
            }
            GsbMessage::Ping(_) => {
<<<<<<< HEAD
                if self.writer.write(GsbMessage::pong()).is_none() {
                    log::error!("error sending pong");
=======
                if let Some(_) = self.writer.write(GsbMessage::pong()) {
                    log::error!("error sending pong");
                    ctx.stop();
                }
            }
            GsbMessage::Hello(h) => {
                log::debug!("connected with server: {}/{}", h.name, h.version);
                if self.server_info.is_some() {
                    log::error!("invalid packet: {:?}", h);
>>>>>>> c53682f3
                    ctx.stop();
                }
                else {
                    self.server_info = Some(h);
                }
            }
            m => {
                log::error!("unexpected gsb message: {:?}", m);
                ctx.stop();
            }
        }
    }
}

impl<W, H> io::WriteHandler<ProtocolError> for Connection<W, H>
where
    W: Sink<GsbMessage, Error = ProtocolError> + Unpin + 'static,
    H: CallRequestHandler + 'static,
{
    fn error(&mut self, err: ProtocolError, _ctx: &mut Self::Context) -> Running {
        log::error!("protocol error: {}", err);
        Running::Stop
    }
}

impl<W, H> Handler<RpcRawCall> for Connection<W, H>
where
    W: Sink<GsbMessage, Error = ProtocolError> + Unpin + 'static,
    H: CallRequestHandler + 'static,
{
    type Result = ActorResponse<Self, Vec<u8>, Error>;

    fn handle(&mut self, msg: RpcRawCall, _ctx: &mut Self::Context) -> Self::Result {
        let (tx, mut rx) = mpsc::channel(1);
        let request_id = format!("{}", gen_id());
        let _ = self.call_reply.insert(request_id.clone(), tx);
        let caller = msg.caller;
        let address = msg.addr;
        let data = msg.body;
        log::trace!("handling caller (rpc): {}, addr:{}", caller, address);
        let _r = self.writer.write(GsbMessage::CallRequest(CallRequest {
            request_id,
            caller,
            address,
            data,
        }));
        let fetch_response = async move {
            match futures::StreamExt::next(&mut rx).await {
                Some(Ok(ResponseChunk::Full(data))) => Ok(data),
                Some(Err(e)) => Err(e),
                Some(Ok(ResponseChunk::Part(_))) => {
                    Err(Error::GsbFailure("streaming response".to_string()))
                }
                None => Err(Error::GsbFailure("unexpected EOS".to_string())),
            }
        };
        ActorResponse::r#async(fetch_response.into_actor(self))
    }
}

impl<W, H> Handler<RpcRawStreamCall> for Connection<W, H>
where
    W: Sink<GsbMessage, Error = ProtocolError> + Unpin + 'static,
    H: CallRequestHandler + 'static,
{
    type Result = ActorResponse<Self, (), Error>;

    fn handle(&mut self, msg: RpcRawStreamCall, _ctx: &mut Self::Context) -> Self::Result {
        let request_id = format!("{}", gen_id());
        let rx = msg.reply;
        let _ = self.call_reply.insert(request_id.clone(), rx);
        let caller = msg.caller;
        let address = msg.addr;
        let data = msg.body;
        log::trace!("handling caller (stream): {}, addr:{}", caller, address);
        let _r = self.writer.write(GsbMessage::CallRequest(CallRequest {
            request_id,
            caller,
            address,
            data,
        }));
        ActorResponse::reply(Ok(()))
    }
}

fn send_cmd_async<A: Actor, W: Sink<GsbMessage, Error = ProtocolError> + Unpin + 'static>(
    writer: &mut TransportWriter<W>,
    queue: &mut VecDeque<oneshot::Sender<Result<(), Error>>>,
    msg: GsbMessage,
) -> ActorResponse<A, (), Error> {
    let (tx, rx) = oneshot::channel();
    queue.push_back(tx);
<<<<<<< HEAD
    if writer.write(msg).is_none() {
        ActorResponse::reply(Err(Error::GsbFailure("Unable to send message".into())))
=======

    if let Some(_) = writer.write(msg) {
        ActorResponse::reply(Err(Error::GsbFailure("no connection".to_string())))
>>>>>>> c53682f3
    } else {
        ActorResponse::r#async(fut::wrap_future(async move {
            rx.await.map_err(|_| Error::Cancelled)??;
            Ok(())
        }))
    }
}

struct Bind {
    addr: String,
}

impl Message for Bind {
    type Result = Result<(), Error>;
}

impl<W, H> Handler<Bind> for Connection<W, H>
where
    W: Sink<GsbMessage, Error = ProtocolError> + Unpin + 'static,
    H: CallRequestHandler + 'static,
{
    type Result = ActorResponse<Self, (), Error>;

    fn handle(&mut self, msg: Bind, _ctx: &mut Self::Context) -> Self::Result {
        let service_id = msg.addr;
        send_cmd_async(
            &mut self.writer,
            &mut self.register_reply,
            GsbMessage::RegisterRequest(RegisterRequest { service_id }),
        )
    }
}

struct Unbind {
    addr: String,
}

impl Message for Unbind {
    type Result = Result<(), Error>;
}

impl<W, H> Handler<Unbind> for Connection<W, H>
where
    W: Sink<GsbMessage, Error = ProtocolError> + Unpin + 'static,
    H: CallRequestHandler + 'static,
{
    type Result = ActorResponse<Self, (), Error>;

    fn handle(&mut self, msg: Unbind, _ctx: &mut Self::Context) -> Self::Result {
        let service_id = msg.addr;
        send_cmd_async(
            &mut self.writer,
            &mut self.unregister_reply,
            GsbMessage::UnregisterRequest(UnregisterRequest { service_id }),
        )
    }
}

struct Subscribe {
    topic: String,
}

impl Message for Subscribe {
    type Result = Result<(), Error>;
}

impl<W, H> Handler<Subscribe> for Connection<W, H>
where
    W: Sink<GsbMessage, Error = ProtocolError> + Unpin + 'static,
    H: CallRequestHandler + 'static,
{
    type Result = ActorResponse<Self, (), Error>;

    fn handle(&mut self, msg: Subscribe, _ctx: &mut Self::Context) -> Self::Result {
        let topic = msg.topic;
        send_cmd_async(
            &mut self.writer,
            &mut self.subscribe_reply,
            GsbMessage::SubscribeRequest(SubscribeRequest { topic }),
        )
    }
}

struct Unsubscribe {
    topic: String,
}

impl Message for Unsubscribe {
    type Result = Result<(), Error>;
}

impl<W, H> Handler<Unsubscribe> for Connection<W, H>
where
    W: Sink<GsbMessage, Error = ProtocolError> + Unpin + 'static,
    H: CallRequestHandler + 'static,
{
    type Result = ActorResponse<Self, (), Error>;

    fn handle(&mut self, msg: Unsubscribe, _ctx: &mut Self::Context) -> Self::Result {
        let topic = msg.topic;
        send_cmd_async(
            &mut self.writer,
            &mut self.unsubscribe_reply,
            GsbMessage::UnsubscribeRequest(UnsubscribeRequest { topic }),
        )
    }
}

pub struct BcastCall {
    pub caller: String,
    pub topic: String,
    pub body: Vec<u8>,
}

impl Message for BcastCall {
    type Result = Result<(), Error>;
}

impl<W, H> Handler<BcastCall> for Connection<W, H>
where
    W: Sink<GsbMessage, Error = ProtocolError> + Unpin + 'static,
    H: CallRequestHandler + 'static,
{
    type Result = ActorResponse<Self, (), Error>;

    fn handle(&mut self, msg: BcastCall, _ctx: &mut Self::Context) -> Self::Result {
        let caller = msg.caller;
        let topic = msg.topic;
        let data = msg.body;
        send_cmd_async(
            &mut self.writer,
            &mut self.broadcast_reply,
            GsbMessage::BroadcastRequest(BroadcastRequest {
                caller,
                topic,
                data,
            }),
        )
    }
}

pub struct ConnectionRef<
    Transport: Sink<GsbMessage, Error = ProtocolError> + Unpin + 'static,
    H: CallRequestHandler + 'static,
>(Addr<Connection<SplitSink<Transport, GsbMessage>, H>>);

impl<
        Transport: Sink<GsbMessage, Error = ProtocolError> + Unpin + 'static,
        H: CallRequestHandler + 'static,
    > Unpin for ConnectionRef<Transport, H>
{
}

impl<
        Transport: Sink<GsbMessage, Error = ProtocolError> + Unpin + 'static,
        H: CallRequestHandler + 'static,
    > Clone for ConnectionRef<Transport, H>
{
    fn clone(&self) -> Self {
        ConnectionRef(self.0.clone())
    }
}

impl<
        Transport: Sink<GsbMessage, Error = ProtocolError> + Unpin + 'static,
        H: CallRequestHandler + Unpin + 'static,
    > ConnectionRef<Transport, H>
{
    pub fn bind(
        &self,
        addr: impl Into<String>,
    ) -> impl Future<Output = Result<(), Error>> + 'static {
        let addr = addr.into();
        log::trace!("Binding remote service '{}'", addr);
        self.0.send(Bind { addr: addr.clone() }).then(|v| async {
            log::trace!("send bind result: {:?}", v);
            v.map_err(|e| Error::from_addr(addr, e))?
        })
    }

    pub fn unbind(
        &self,
        addr: impl Into<String>,
    ) -> impl Future<Output = Result<(), Error>> + 'static {
        let addr = addr.into();
        self.0.send(Unbind { addr: addr.clone() }).then(|v| async {
            log::trace!("send unbind result: {:?}", v);
            v.map_err(|e| Error::from_addr(addr, e))?
        })
    }

    pub fn subscribe(
        &self,
        topic: impl Into<String>,
    ) -> impl Future<Output = Result<(), Error>> + 'static {
        let topic = topic.into();
        let fut = self.0.send(Subscribe {
            topic: topic.clone(),
        });
        async move {
            fut.await
                .map_err(|e| Error::from_addr(format!("subscribing {}", topic).into(), e))?
        }
    }

    pub fn unsubscribe(
        &self,
        topic: impl Into<String>,
    ) -> impl Future<Output = Result<(), Error>> + 'static {
        let topic = topic.into();
        let fut = self.0.send(Unsubscribe {
            topic: topic.clone(),
        });
        async move {
            fut.await
                .map_err(|e| Error::from_addr(format!("unsubscribing {}", topic).into(), e))?
        }
    }

    pub fn broadcast(
        &self,
        caller: impl Into<String>,
        topic: impl Into<String>,
        body: Vec<u8>,
    ) -> impl Future<Output = Result<(), Error>> + 'static {
        let topic = topic.into();
        let fut = self.0.send(BcastCall {
            caller: caller.into(),
            topic: topic.clone(),
            body,
        });
        async move {
            fut.await
                .map_err(|e| Error::from_addr(format!("broadcasting {}", topic).into(), e))?
        }
    }

    pub fn call(
        &self,
        caller: impl Into<String>,
        addr: impl Into<String>,
        body: impl Into<Vec<u8>>,
    ) -> impl Future<Output = Result<Vec<u8>, Error>> {
        let addr = addr.into();
        self.0
            .send(RpcRawCall {
                caller: caller.into(),
                addr: addr.clone(),
                body: body.into(),
            })
            .then(|v| async { v.map_err(|e| Error::from_addr(addr, e))? })
    }

    pub fn call_streaming(
        &self,
        caller: impl Into<String>,
        addr: impl Into<String>,
        body: impl Into<Vec<u8>>,
    ) -> impl Stream<Item = Result<ResponseChunk, Error>> {
        let addr = addr.into();
        let (tx, rx) = futures::channel::mpsc::channel(16);

        let args = RpcRawStreamCall {
            caller: caller.into(),
            addr: addr.clone(),
            body: body.into(),
            reply: tx.clone(),
        };
        let connection = self.0.clone();
        let _ = Arbiter::spawn(async move {
            let mut tx = tx;
            match connection.send(args).await {
                Ok(Ok(())) => (),
                Ok(Err(e)) => {
                    tx.send(Err(e))
                        .await
                        .unwrap_or_else(|e| log::error!("fail: {}", e));
                }
                Err(e) => {
                    tx.send(Err(Error::from_addr(addr, e)))
                        .await
                        .unwrap_or_else(|e| log::error!("fail: {}", e));
                }
            }
        });
        rx
    }

    pub fn connected(&self) -> bool {
        self.0.connected()
    }
}

pub fn connect<Transport, H>(client_info : ClientInfo, transport: Transport) -> ConnectionRef<Transport, H>
where
    Transport: Sink<GsbMessage, Error = ProtocolError>
        + Stream<Item = Result<GsbMessage, ProtocolError>>
        + Unpin
        + 'static,
    H: CallRequestHandler + 'static + Default + Unpin,
{
    connect_with_handler(client_info, transport, Default::default())
}

pub fn connect_with_handler<Transport, H>(
    client_info : ClientInfo,
    transport: Transport,
    handler: H,
) -> ConnectionRef<Transport, H>
where
    Transport: Sink<GsbMessage, Error = ProtocolError>
        + Stream<Item = Result<GsbMessage, ProtocolError>>
        + Unpin
        + 'static,
    H: CallRequestHandler + 'static,
{
    let (split_sink, split_stream) = transport.split();
    ConnectionRef(Connection::create(move |ctx| {
        let _h = Connection::add_stream(split_stream, ctx);
        Connection::new(client_info, split_sink, handler, ctx)
    }))
}

pub type TcpTransport =
    tokio_util::codec::Framed<tokio::net::TcpStream, ya_sb_proto::codec::GsbMessageCodec>;

pub async fn tcp(addr: std::net::SocketAddr) -> Result<TcpTransport, std::io::Error> {
    let s = tokio::net::TcpStream::connect(addr).await?;
    Ok(tokio_util::codec::Framed::new(
        s,
        ya_sb_proto::codec::GsbMessageCodec::default(),
    ))
}<|MERGE_RESOLUTION|>--- conflicted
+++ resolved
@@ -33,9 +33,9 @@
 #[derive(Default, Clone)]
 #[non_exhaustive]
 pub struct ClientInfo {
-    pub name : String,
-    pub version : Option<Version>,
-    pub instance_id : Vec<u8>
+    pub name: String,
+    pub version: Option<Version>,
+    pub instance_id: Vec<u8>,
 }
 
 pub trait CallRequestHandler {
@@ -57,9 +57,7 @@
         )
     }
 
-    fn on_disconnect(&mut self) {
-
-    }
+    fn on_disconnect(&mut self) {}
 }
 
 impl ResponseChunk {
@@ -158,8 +156,8 @@
     call_reply: HashMap<String, mpsc::Sender<Result<ResponseChunk, Error>>>,
     broadcast_reply: ReplyQueue,
     handler: H,
-    client_info : ClientInfo,
-    server_info : Option<ya_sb_proto::Hello>,
+    client_info: ClientInfo,
+    server_info: Option<ya_sb_proto::Hello>,
 }
 
 impl<W, H> Unpin for Connection<W, H>
@@ -188,7 +186,7 @@
     W: Sink<GsbMessage, Error = ProtocolError> + Unpin + 'static,
     H: CallRequestHandler + 'static,
 {
-    fn new(client_info : ClientInfo, w: W, handler: H, ctx: &mut <Self as Actor>::Context) -> Self {
+    fn new(client_info: ClientInfo, w: W, handler: H, ctx: &mut <Self as Actor>::Context) -> Self {
         Connection {
             writer: io::SinkWrite::new(w.buffer(256), ctx),
             register_reply: Default::default(),
@@ -199,7 +197,7 @@
             broadcast_reply: Default::default(),
             handler,
             client_info,
-            server_info: Default::default()
+            server_info: Default::default(),
         }
     }
 
@@ -421,12 +419,16 @@
     fn started(&mut self, ctx: &mut Self::Context) {
         ctx.set_mailbox_capacity(256);
         log::info!("started connection to gsb");
-        let hello : ya_sb_proto::Hello = ya_sb_proto::Hello {
+        let hello: ya_sb_proto::Hello = ya_sb_proto::Hello {
             name: self.client_info.name.clone(),
-            version: self.client_info.version.as_ref().map(|v| v.to_string()).unwrap_or_default(),
+            version: self
+                .client_info
+                .version
+                .as_ref()
+                .map(|v| v.to_string())
+                .unwrap_or_default(),
             instance_id: self.client_info.instance_id.clone(),
-            ..
-            Default::default()
+            ..Default::default()
         };
 
         let _ = self.writer.write(GsbMessage::Hello(hello));
@@ -545,10 +547,6 @@
                 self.handler.handle_event(r.caller, r.topic, r.data);
             }
             GsbMessage::Ping(_) => {
-<<<<<<< HEAD
-                if self.writer.write(GsbMessage::pong()).is_none() {
-                    log::error!("error sending pong");
-=======
                 if let Some(_) = self.writer.write(GsbMessage::pong()) {
                     log::error!("error sending pong");
                     ctx.stop();
@@ -558,10 +556,8 @@
                 log::debug!("connected with server: {}/{}", h.name, h.version);
                 if self.server_info.is_some() {
                     log::error!("invalid packet: {:?}", h);
->>>>>>> c53682f3
                     ctx.stop();
-                }
-                else {
+                } else {
                     self.server_info = Some(h);
                 }
             }
@@ -651,14 +647,9 @@
 ) -> ActorResponse<A, (), Error> {
     let (tx, rx) = oneshot::channel();
     queue.push_back(tx);
-<<<<<<< HEAD
-    if writer.write(msg).is_none() {
-        ActorResponse::reply(Err(Error::GsbFailure("Unable to send message".into())))
-=======
 
     if let Some(_) = writer.write(msg) {
         ActorResponse::reply(Err(Error::GsbFailure("no connection".to_string())))
->>>>>>> c53682f3
     } else {
         ActorResponse::r#async(fut::wrap_future(async move {
             rx.await.map_err(|_| Error::Cancelled)??;
@@ -952,7 +943,10 @@
     }
 }
 
-pub fn connect<Transport, H>(client_info : ClientInfo, transport: Transport) -> ConnectionRef<Transport, H>
+pub fn connect<Transport, H>(
+    client_info: ClientInfo,
+    transport: Transport,
+) -> ConnectionRef<Transport, H>
 where
     Transport: Sink<GsbMessage, Error = ProtocolError>
         + Stream<Item = Result<GsbMessage, ProtocolError>>
@@ -964,7 +958,7 @@
 }
 
 pub fn connect_with_handler<Transport, H>(
-    client_info : ClientInfo,
+    client_info: ClientInfo,
     transport: Transport,
     handler: H,
 ) -> ConnectionRef<Transport, H>
